--- conflicted
+++ resolved
@@ -93,11 +93,7 @@
 
 with strategy.scope():
     optim = get_optimizer(train_cfg)
-<<<<<<< HEAD
     model = tf.keras.applications.RegNetX064()
-=======
-    model = tf.keras.applications.RegNetX006()
->>>>>>> 6df65ebc
     
     model.compile(
         loss=tf.keras.losses.CategoricalCrossentropy(
@@ -108,11 +104,9 @@
             tf.keras.metrics.TopKCategoricalAccuracy(5, name="top-5-accuracy"),
         ],
     )
-<<<<<<< HEAD
+
     model.load_weights("gs://ak-us-train/models/10_31_2021_06h04m12s/all_model_epoch_96")
-=======
-    model.load_weights("gs://ak-us-train/models/10_26_2021_02h19m15s/all_model_epoch_98")
->>>>>>> 6df65ebc
+
     logging.info("Model loaded")
 
 # train_ds = ImageNet(train_prep_cfg).make_dataset()
