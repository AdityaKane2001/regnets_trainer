
import tensorflow as tf
import argparse
import os
import json
import wandb
import logging
# Contrived example of generating a module named as a string

from datetime import datetime
from wandb.keras import WandbCallback
from dataset import ImageNet
from utils import *
from dacite import from_dict


def quicksort(array):
    if len(array) <= 1:
        return array
    else:
        pivot = array[0]
        less = [i for i in array[1:] if i <= pivot]
        greater = [i for i in array[1:] if i > pivot]
        return quicksort(less) + [pivot] + quicksort(greater)



NORMALIZED = False
tf.keras.backend.clear_session()

log_location = "gs://ak-us-train"
train_tfrecs_filepath = tf.io.gfile.glob(
    "gs://ak-imagenet-new/train/train_*.tfrecord")
val_tfrecs_filepath = tf.io.gfile.glob(
    "gs://ak-imagenet-new/valid/valid_*.tfrecord")

logging.basicConfig(format="%(asctime)s %(levelname)s : %(message)s",
                    datefmt="%d-%b-%y %H:%M:%S", level=logging.INFO)

cluster_resolver, strategy = connect_to_tpu()

train_cfg = get_train_config(
    optimizer="adamw",
    base_lr=0.001,
    warmup_epochs=5,
    warmup_factor=0.1,
    total_epochs=100,
    weight_decay=5e-5,
    momentum=0.9,
    label_smoothing=0.0,
    lr_schedule="half_cos",
    log_dir=log_location + "/logs",
    model_dir=log_location + "/models",
)


train_prep_cfg = get_preprocessing_config(
    tfrecs_filepath=train_tfrecs_filepath,
    batch_size=1024,
    image_size=512,
    crop_size=224,
    resize_pre_crop=256,
    augment_fn="default",
    num_classes=1000,
    color_jitter=False,
    mixup=False,
)

val_prep_cfg = get_preprocessing_config(
    tfrecs_filepath=val_tfrecs_filepath,
    batch_size=1024,
    image_size=512,
    crop_size=224,
    resize_pre_crop=256,
    augment_fn="val",
    num_classes=1000,
    color_jitter=False,
    mixup=False,
)

misc_dict = {
    "Rescaling": "1/255",
    "Normalization": "None"
}

now = datetime.now()
date_time = now.strftime("%m_%d_%Y_%Hh%Mm%Ss")

config_dict = get_config_dict(
    train_prep_cfg, val_prep_cfg, train_cfg, misc=misc_dict)

logging.info(config_dict)

# wandb.init(entity="compyle", project="keras-regnet-training",
#            job_type="train",  name="regnetx002" + "_" + date_time,
#            config=config_dict)
# train_cfg = wandb.config.train_cfg
# train_cfg = from_dict(data_class=TrainConfig, data=train_cfg)
logging.info(f"Training options detected: {train_cfg}")
logging.info("Preprocessing options detected.")
logging.info(
    f"Training on TFRecords: {train_prep_cfg.tfrecs_filepath[0]} to {train_prep_cfg.tfrecs_filepath[-1]}")
logging.info(
    f"Validating on TFRecords: {val_prep_cfg.tfrecs_filepath[0]} to {val_prep_cfg.tfrecs_filepath[-1]}")

with strategy.scope():
    optim = get_optimizer(train_cfg)
<<<<<<< HEAD
    model = tf.keras.applications.RegNetX006()
=======
    model = tf.keras.applications.RegNetX064()
>>>>>>> 89e99b01
    
    model.compile(
        loss=tf.keras.losses.CategoricalCrossentropy(
            from_logits=True, label_smoothing=train_cfg.label_smoothing),
        optimizer=optim,
        metrics=[
            tf.keras.metrics.CategoricalAccuracy(name="accuracy"),
            tf.keras.metrics.TopKCategoricalAccuracy(5, name="top-5-accuracy"),
        ],
    )
<<<<<<< HEAD
    model.load_weights("gs://ak-us-train/models/10_26_2021_08h43m17s/all_model_epoch_97")
=======

    model.load_weights("gs://ak-us-train/models/10_31_2021_06h04m12s/all_model_epoch_96")

>>>>>>> 89e99b01
    logging.info("Model loaded")

# train_ds = ImageNet(train_prep_cfg).make_dataset()
val_ds = ImageNet(val_prep_cfg).make_dataset()
# val_ds = val_ds.shuffle(49)


# callbacks = get_callbacks(train_cfg, date_time)
# count = 1252*91

# for i in range(len(callbacks)):
#     try:
#         callbacks[i].count = count
#     except:
#         pass

# history = model.fit(
#     val_ds,
#    	epochs=1,
# #    	validation_data=val_ds,
# #    	callbacks=callbacks,
#     steps_per_epoch = 50,
# #     validation_steps = 49,
# #     initial_epoch=91
# )

avg_loss = 0
avg_acc = 0
avg_top5 = 0

for _ in range(10):
    metrics = model.evaluate(val_ds, steps=50, verbose=1)
    avg_loss += metrics[0]
    avg_acc += metrics[1]
    avg_top5 += metrics[2]

print("Avg loss: ", avg_loss/10.)
print("Avg acc: ", avg_acc/10.)
print("Avg top5: ", avg_top5/10.)

# metrics2 = model.evaluate(val_ds, verbose=1)
# metrics3 = model.evaluate(val_ds, verbose=1)

# print(metrics1[1], metrics2[1], metrics3[1])
# print(metrics)
# with tf.io.gfile.GFile(os.path.join(train_cfg.log_dir, "history_%s.json" % date_time), "a+") as f:
#    json.dump(str(history.history), f)

<|MERGE_RESOLUTION|>--- conflicted
+++ resolved
@@ -105,11 +105,7 @@
 
 with strategy.scope():
     optim = get_optimizer(train_cfg)
-<<<<<<< HEAD
-    model = tf.keras.applications.RegNetX006()
-=======
     model = tf.keras.applications.RegNetX064()
->>>>>>> 89e99b01
     
     model.compile(
         loss=tf.keras.losses.CategoricalCrossentropy(
@@ -120,13 +116,9 @@
             tf.keras.metrics.TopKCategoricalAccuracy(5, name="top-5-accuracy"),
         ],
     )
-<<<<<<< HEAD
-    model.load_weights("gs://ak-us-train/models/10_26_2021_08h43m17s/all_model_epoch_97")
-=======
 
     model.load_weights("gs://ak-us-train/models/10_31_2021_06h04m12s/all_model_epoch_96")
 
->>>>>>> 89e99b01
     logging.info("Model loaded")
 
 # train_ds = ImageNet(train_prep_cfg).make_dataset()
