
import tensorflow as tf
import argparse
import os
import json
import wandb
import logging
# Contrived example of generating a module named as a string

from datetime import datetime
from wandb.keras import WandbCallback
from dataset import ImageNet
from utils import *
from dacite import from_dict

NORMALIZED = False
tf.keras.backend.clear_session()

log_location = "gs://ak-us-train"
train_tfrecs_filepath = tf.io.gfile.glob(
    "gs://ak-imagenet-new/train/train_*.tfrecord")
val_tfrecs_filepath = tf.io.gfile.glob(
    "gs://ak-imagenet-new/valid/valid_*.tfrecord")

logging.basicConfig(format="%(asctime)s %(levelname)s : %(message)s",
                    datefmt="%d-%b-%y %H:%M:%S", level=logging.INFO)

cluster_resolver, strategy = connect_to_tpu()

train_cfg = get_train_config(
    optimizer="adamw",
    base_lr=0.001,
    warmup_epochs=5,
    warmup_factor=0.1,
    total_epochs=100,
    weight_decay=5e-5,
    momentum=0.9,
    label_smoothing=0.0,
    lr_schedule="half_cos",
    log_dir=log_location + "/logs",
    model_dir=log_location + "/models",
)


train_prep_cfg = get_preprocessing_config(
    tfrecs_filepath=train_tfrecs_filepath,
    batch_size=1024,
    image_size=512,
    crop_size=224,
    resize_pre_crop=256,
    augment_fn="default",
    num_classes=1000,
    color_jitter=False,
    mixup=False,
)

val_prep_cfg = get_preprocessing_config(
    tfrecs_filepath=val_tfrecs_filepath,
    batch_size=1024,
    image_size=512,
    crop_size=224,
    resize_pre_crop=256,
    augment_fn="val",
    num_classes=1000,
    color_jitter=False,
    mixup=False,
)

misc_dict = {
    "Rescaling": "1/255",
    "Normalization": "None"
}

now = datetime.now()
date_time = now.strftime("%m_%d_%Y_%Hh%Mm%Ss")

config_dict = get_config_dict(
    train_prep_cfg, val_prep_cfg, train_cfg, misc=misc_dict)

logging.info(config_dict)

# wandb.init(entity="compyle", project="keras-regnet-training",
#            job_type="train",  name="regnetx002" + "_" + date_time,
#            config=config_dict)
# train_cfg = wandb.config.train_cfg
# train_cfg = from_dict(data_class=TrainConfig, data=train_cfg)
logging.info(f"Training options detected: {train_cfg}")
logging.info("Preprocessing options detected.")
logging.info(
    f"Training on TFRecords: {train_prep_cfg.tfrecs_filepath[0]} to {train_prep_cfg.tfrecs_filepath[-1]}")
logging.info(
    f"Validating on TFRecords: {val_prep_cfg.tfrecs_filepath[0]} to {val_prep_cfg.tfrecs_filepath[-1]}")

with strategy.scope():
    optim = get_optimizer(train_cfg)
    model = tf.keras.applications.RegNetX064()
    
    model.compile(
        loss=tf.keras.losses.CategoricalCrossentropy(
            from_logits=True, label_smoothing=train_cfg.label_smoothing),
        optimizer=optim,
        metrics=[
            tf.keras.metrics.CategoricalAccuracy(name="accuracy"),
            tf.keras.metrics.TopKCategoricalAccuracy(5, name="top-5-accuracy"),
        ],
    )

<<<<<<< HEAD
    model.load_weights("gs://ak-us-train/models/10_24_2021_10h29m42s/all_model_epoch_96")
=======
    model.load_weights("gs://ak-us-train/models/10_31_2021_06h04m12s/all_model_epoch_96")

>>>>>>> 89e99b01
    logging.info("Model loaded")

# train_ds = ImageNet(train_prep_cfg).make_dataset()
val_ds = ImageNet(val_prep_cfg).make_dataset()
val_ds = val_ds.shuffle(48)

metrics1 = model.evaluate(val_ds, verbose=1)
# def check_same(labels_, predictions_):
#     _correct = 0
#     _total = 0
#     predictions = tf.math.argmax(predictions_, axis=-1)
#     labels = tf.math.argmax(labels_, axis=-1)
#     for i in range(len(labels)):
#         _total += 1
#         if predictions[i] == labels[i]:
#             _correct +=1
#     return _correct, _total




# correct = 0
# total = 0
# for num, batch in enumerate(val_ds):
#     images, labels = batch
#     predictions = model.predict(images)
    
#     print("Batch ",num)
#     print("len labels",len(labels))
#     print("len preds",len(predictions))
#     results = tf.keras.metrics.categorical_accuracy(labels, predictions)
#     correct_, total_ = check_same(labels, predictions)
#     correct += correct_
#     total += total_
#     print("correct",correct)
#     print("total",total)
#     print("#" * 15)

# print(correct / total)

# callbacks = get_callbacks(train_cfg, date_time)
# count = 1252*91

# for i in range(len(callbacks)):
#     try:
#         callbacks[i].count = count
#     except:
#         pass

# history = model.fit(
#     val_ds,
#    	epochs=1,
# #    	validation_data=val_ds,
# #    	callbacks=callbacks,
#     steps_per_epoch = 50,
# #     validation_steps = 49,
# #     initial_epoch=91
# )

<<<<<<< HEAD



=======
avg_loss = 0
avg_acc = 0
avg_top5 = 0

for _ in range(10):
    metrics = model.evaluate(val_ds, steps=50, verbose=1)
    avg_loss += metrics[0]
    avg_acc += metrics[1]
    avg_top5 += metrics[2]

print("Avg loss: ", avg_loss/10.)
print("Avg acc: ", avg_acc/10.)
print("Avg top5: ", avg_top5/10.)
>>>>>>> 347ca997ff497185ebc50a2dfd811c9ff236338b

# metrics2 = model.evaluate(val_ds, verbose=1)
# metrics3 = model.evaluate(val_ds, verbose=1)

# print(metrics1[1], metrics2[1], metrics3[1])
# print(metrics)
# with tf.io.gfile.GFile(os.path.join(train_cfg.log_dir, "history_%s.json" % date_time), "a+") as f:
#    json.dump(str(history.history), f)<|MERGE_RESOLUTION|>--- conflicted
+++ resolved
@@ -105,12 +105,8 @@
         ],
     )
 
-<<<<<<< HEAD
-    model.load_weights("gs://ak-us-train/models/10_24_2021_10h29m42s/all_model_epoch_96")
-=======
     model.load_weights("gs://ak-us-train/models/10_31_2021_06h04m12s/all_model_epoch_96")
 
->>>>>>> 89e99b01
     logging.info("Model loaded")
 
 # train_ds = ImageNet(train_prep_cfg).make_dataset()
@@ -170,11 +166,6 @@
 # #     initial_epoch=91
 # )
 
-<<<<<<< HEAD
-
-
-
-=======
 avg_loss = 0
 avg_acc = 0
 avg_top5 = 0
@@ -188,7 +179,6 @@
 print("Avg loss: ", avg_loss/10.)
 print("Avg acc: ", avg_acc/10.)
 print("Avg top5: ", avg_top5/10.)
->>>>>>> 347ca997ff497185ebc50a2dfd811c9ff236338b
 
 # metrics2 = model.evaluate(val_ds, verbose=1)
 # metrics3 = model.evaluate(val_ds, verbose=1)
