--- conflicted
+++ resolved
@@ -107,11 +107,7 @@
             tf.keras.metrics.TopKCategoricalAccuracy(5, name="top-5-accuracy"),
         ],
     )
-<<<<<<< HEAD
-    # model.load_weights("gs://ak-us-train/models/10_20_2021_17h07m02s/all_model_epoch_91")
-=======
 #     model.load_weights("gs://ak-us-train/models/10_30_2021_17h41m24s/all_model_epoch_78")
->>>>>>> 89e99b01
     logging.info("Model loaded")
 
 train_ds = ImageNet(train_prep_cfg).make_dataset()
@@ -136,15 +132,9 @@
    	validation_data=val_ds,
 #     validation_steps=50,
    	callbacks=callbacks,
-<<<<<<< HEAD
-    steps_per_epoch = 1252,
-    validation_steps = 50,
-    # initial_epoch=91
-=======
 #     steps_per_epoch = 1251,
     validation_steps = 49,
 #     initial_epoch=7
->>>>>>> 89e99b01
 )
 
 with tf.io.gfile.GFile(os.path.join(train_cfg.log_dir, "history_%s.json" % date_time), "a+") as f:
