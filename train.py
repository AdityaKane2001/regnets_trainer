--- conflicted
+++ resolved
@@ -73,11 +73,7 @@
 }
 
 now = datetime.now()
-<<<<<<< HEAD
 date_time = now.strftime("%m_%d_%Y_%Hh%Mm")
-=======
-date_time = now.strftime("%m_%d_%Y_%Hh%Mm%Ss")
->>>>>>> 1ec2bb9e
 
 config_dict = get_config_dict(
     train_prep_cfg, val_prep_cfg, train_cfg, misc=misc_dict)
@@ -87,13 +83,8 @@
 wandb.init(entity="compyle", project="keras-regnet-training",
            job_type="train",  name="regnetx002" + "_" + date_time,
            config=config_dict)
-<<<<<<< HEAD
-train_cfg = wandb.config.train_cfg
-train_cfg = from_dict(data_class=TrainConfig, data=train_cfg)
-=======
 # train_cfg = wandb.config.train_cfg
 # train_cfg = from_dict(data_class=TrainConfig, data=train_cfg)
->>>>>>> 1ec2bb9e
 logging.info(f"Training options detected: {train_cfg}")
 logging.info("Preprocessing options detected.")
 logging.info(
@@ -113,45 +104,31 @@
             tf.keras.metrics.TopKCategoricalAccuracy(5, name="top-5-accuracy"),
         ],
     )
-<<<<<<< HEAD
-
-    model.load_weights("gs://ak-us-train/models/10_17_2021_20h24m/all_model_epoch_01")
-=======
-    model.load_weights("gs://ak-us-train/models/10_20_2021_17h07m02s/all_model_epoch_91")
->>>>>>> 1ec2bb9e
+    # model.load_weights("gs://ak-us-train/models/10_20_2021_17h07m02s/all_model_epoch_91")
     logging.info("Model loaded")
 
 train_ds = ImageNet(train_prep_cfg).make_dataset()
 val_ds = ImageNet(val_prep_cfg).make_dataset()
 val_ds = val_ds.shuffle(48)
 
-<<<<<<< HEAD
-callbacks = get_callbacks(train_cfg, date_time)
-count = 1251*1
-=======
 
 callbacks = get_callbacks(train_cfg, date_time)
 count = 1252*91
->>>>>>> 1ec2bb9e
 
-for i in range(len(callbacks)):
-    try:
-        callbacks[i].count = count
-    except:
-        pass
+# for i in range(len(callbacks)):
+#     try:
+#         callbacks[i].count = count
+#     except:
+#         pass
 
 history = model.fit(
     train_ds,
    	epochs=train_cfg.total_epochs,
    	validation_data=val_ds,
    	callbacks=callbacks,
-<<<<<<< HEAD
-    initial_epoch=1
-=======
     steps_per_epoch = 1252,
     validation_steps = 50,
-    initial_epoch=91
->>>>>>> 1ec2bb9e
+    # initial_epoch=91
 )
 
 with tf.io.gfile.GFile(os.path.join(train_cfg.log_dir, "history_%s.json" % date_time), "a+") as f:
