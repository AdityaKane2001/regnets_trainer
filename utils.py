--- conflicted
+++ resolved
@@ -159,17 +159,10 @@
             nesterov=True,
         )
 
-<<<<<<< HEAD
-        opt = tfa.optimizers.MovingAverage(
-            opt,
-            average_decay=0.99999,
-        )
-=======
 #         opt = tfa.optimizers.MovingAverage(
 #             opt,
 #             average_decay=0.99999,
 #         )
->>>>>>> 003809c6
         return opt
     elif cfg.optimizer == "adam":
         return tf.keras.optimizers.Adam(
@@ -261,11 +254,7 @@
         lr_callback,
         tboard_callback,
         # best_model_checkpoint_callback,
-<<<<<<< HEAD
-        average_saving_callback,
-=======
 #         average_saving_callback,
->>>>>>> 003809c6
         all_models_checkpoint_callback,
         WandbCallback(),
     ]
